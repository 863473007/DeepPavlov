# Copyright 2017 Neural Networks and Deep Learning lab, MIPT
#
# Licensed under the Apache License, Version 2.0 (the "License");
# you may not use this file except in compliance with the License.
# You may obtain a copy of the License at
#
#     http://www.apache.org/licenses/LICENSE-2.0
#
# Unless required by applicable law or agreed to in writing, software
# distributed under the License is distributed on an "AS IS" BASIS,
# WITHOUT WARRANTIES OR CONDITIONS OF ANY KIND, either express or implied.
# See the License for the specific language governing permissions and
# limitations under the License.

import shutil
from collections import OrderedDict
from logging import getLogger
from pathlib import Path

import numpy as np
from sklearn.model_selection import KFold

from deeppavlov.core.commands.train import get_iterator_from_config, read_data_by_config
from deeppavlov.core.commands.train import train_evaluate_model_from_config
from deeppavlov.core.commands.utils import expand_path, parse_config
from deeppavlov.core.common.params_search import ParamsSearch

SAVE_PATH_ELEMENT_NAME = 'save_path'
<<<<<<< HEAD
# TEMP_DIR_FOR_CV = 'cv_tmp'
log = get_logger(__name__)
=======
TEMP_DIR_FOR_CV = 'cv_tmp'
log = getLogger(__name__)
>>>>>>> a6f7dd0e


def change_savepath_for_model(config, tmp_dir):
    TEMP_DIR_FOR_CV = tmp_dir
    params_helper = ParamsSearch()

    dirs_for_saved_models = set()
    for p in params_helper.find_model_path(config, SAVE_PATH_ELEMENT_NAME):
        p.append(SAVE_PATH_ELEMENT_NAME)
        save_path = Path(params_helper.get_value_from_config(config, p))
        new_save_path = save_path.parent / TEMP_DIR_FOR_CV / save_path.name

        dirs_for_saved_models.add(expand_path(new_save_path.parent))

        params_helper.insert_value_or_dict_into_config(config, p, str(new_save_path))

    return config, dirs_for_saved_models


def delete_dir_for_saved_models(dirs_for_saved_models):
    for new_save_dir in dirs_for_saved_models:
        shutil.rmtree(str(new_save_dir))


def create_dirs_to_save_models(dirs_for_saved_models):
    for new_save_dir in dirs_for_saved_models:
        new_save_dir.mkdir(exist_ok=True, parents=True)


def generate_train_valid(iterator_, n_folds=5, is_loo=False):
    all_data = iterator_.data['train'] + iterator_.data['valid']

    if is_loo:
        # for Leave One Out
        for i in range(len(all_data)):
            iterator_.data['train'] = all_data.copy()
            iterator_.data['valid'] = [iterator_.data['train'].pop(i)]
            yield iterator_
    else:
        # for Cross Validation
        kf = KFold(n_splits=n_folds, shuffle=True)
        for train_index, valid_index in kf.split(all_data):
            iterator_.data['train'] = [all_data[i] for i in train_index]
            iterator_.data['valid'] = [all_data[i] for i in valid_index]
            yield iterator_


def calc_cv_score(config, data=None, n_folds=5, tmpdir='cv_tmp', is_loo=False, del_checkpoints=False):
    config = parse_config(config)

    if data is None:
        data = read_data_by_config(config)
    iterator = get_iterator_from_config(config, data)

    config, dirs_for_saved_models = change_savepath_for_model(config, tmpdir)

    cv_score = OrderedDict()
    for iterator_i in generate_train_valid(iterator, n_folds=n_folds, is_loo=is_loo):
        create_dirs_to_save_models(dirs_for_saved_models)
<<<<<<< HEAD
        score = train_evaluate_model_from_config(config, iterator=iterator_i)
        if del_checkpoints:
            delete_dir_for_saved_models(dirs_for_saved_models)
=======
        score = train_evaluate_model_from_config(config, iterator=iterator)
        delete_dir_for_saved_models(dirs_for_saved_models)

>>>>>>> a6f7dd0e
        for key, value in score['valid'].items():
            if key not in cv_score:
                cv_score[key] = []
            cv_score[key].append(value)

    for key, value in cv_score.items():
        cv_score[key] = np.mean(value)
        log.info('Cross-Validation \"{}\" is: {}'.format(key, cv_score[key]))

    return cv_score<|MERGE_RESOLUTION|>--- conflicted
+++ resolved
@@ -26,13 +26,8 @@
 from deeppavlov.core.common.params_search import ParamsSearch
 
 SAVE_PATH_ELEMENT_NAME = 'save_path'
-<<<<<<< HEAD
 # TEMP_DIR_FOR_CV = 'cv_tmp'
-log = get_logger(__name__)
-=======
-TEMP_DIR_FOR_CV = 'cv_tmp'
 log = getLogger(__name__)
->>>>>>> a6f7dd0e
 
 
 def change_savepath_for_model(config, tmp_dir):
@@ -92,15 +87,9 @@
     cv_score = OrderedDict()
     for iterator_i in generate_train_valid(iterator, n_folds=n_folds, is_loo=is_loo):
         create_dirs_to_save_models(dirs_for_saved_models)
-<<<<<<< HEAD
         score = train_evaluate_model_from_config(config, iterator=iterator_i)
         if del_checkpoints:
             delete_dir_for_saved_models(dirs_for_saved_models)
-=======
-        score = train_evaluate_model_from_config(config, iterator=iterator)
-        delete_dir_for_saved_models(dirs_for_saved_models)
-
->>>>>>> a6f7dd0e
         for key, value in score['valid'].items():
             if key not in cv_score:
                 cv_score[key] = []
