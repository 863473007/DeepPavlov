--- conflicted
+++ resolved
@@ -345,13 +345,6 @@
                 self._impatience = 0
             else:
                 self._impatience += 1
-<<<<<<< HEAD
-
-            if self._impatience >= self._lr_drop_patience:
-                self._impatience = 0
-                log.info('Dropping learning rate from {:.1e} to {:.1e}'.format(self.get_learning_rate(),
-                                                                               self.get_learning_rate() * self._lr_drop_value))
-                self.load()
 
 
 @register('ner_zero_shot')
@@ -451,6 +444,4 @@
             sess_config.gpu_options.visible_device_list = str(gpu)
         self.sess = tf.Session()  # TODO: add sess_config
         self.sess.run(tf.global_variables_initializer())
-        self.load()
-=======
->>>>>>> 361ca783
+        self.load()