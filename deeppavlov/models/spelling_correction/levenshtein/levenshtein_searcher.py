import copy
import itertools

import numpy as np
from sortedcontainers import SortedListWithKey

from .tabled_trie import Trie, make_trie


class LevenshteinSearcher:
    """
<<<<<<< HEAD
     A class for finding related words
     according to Levenshtein distance
=======
     A class that finds close words according to Levenshtein distance
>>>>>>> 511af522
    """

    def __init__(self, alphabet, dictionary, operation_costs=None, allow_spaces=False, euristics="none"):
        self.alphabet = alphabet
        self.allow_spaces = allow_spaces
        if isinstance(euristics, int):
            if euristics < 0:
                raise ValueError("Euristics should be non-negative integer or None")
            else:
                self.euristics = euristics if euristics != 0 else None
        elif euristics in ["none", "None", None]:
            self.euristics = None
        else:
            raise ValueError("Euristics should be non-negative integer or None")
        if isinstance(dictionary, Trie):
            # the dictionary is already transferred in the form of forest
            self.dictionary = dictionary
        else:
            self.dictionary = make_trie(
                alphabet,
                dictionary,
                make_cashed=True,
                precompute_symbols=self.euristics,
                allow_spaces=self.allow_spaces,
            )
        self.transducer = SegmentTransducer(alphabet, operation_costs=operation_costs, allow_spaces=allow_spaces)
        self._precompute_euristics()
        self._define_h_function()

    def __contains__(self, word):
        return word in self.dictionary

    def search(self, word, d, allow_spaces=True, return_cost=True):
        """
        Finds all dictionary words in d-window from word
        """
        if not all((c in self.alphabet or (c == " " and self.allow_spaces)) for c in word):
            return []
            # raise ValueError("{0} contains an incorrect symbol".format(word))
        return self._trie_search(word, d, allow_spaces=allow_spaces, return_cost=return_cost)

    def _trie_search(self, word, d, transducer=None, allow_spaces=True, return_cost=True):
        """
        Finds all words in the prefix forest, the distance to which
         in accordance with a given converter does not exceed d
        """
        if transducer is None:
            #  TODO: check spaces
            transducer = self.transducer.inverse()
        allow_spaces &= self.allow_spaces
        trie = self.dictionary
        #  variable initialization
        used_agenda_keys = set()
        agenda = SortedListWithKey(key=(lambda x: x[1]))
        h = self.h_func(word, trie.root)
        # agenda[self.agenda_key("", 0, trie.root)] = (0.0, 0.0, h)
        key, value = ("", 0, trie.root), (0.0, 0.0, h)
        agenda.add((key, value))
        answer = dict()
        k = 0
        # priority queue with intermediate results
        while len(agenda) > 0:
            key, value = agenda.pop(0)
            if key in used_agenda_keys:
                continue
            used_agenda_keys.add(key)
            low, pos, index = key
            cost, g, h = value
            # g --- current value, h --- lower estimate of future value
            # cost = g + h --- lower total cost estimate
            k += 1
            max_upperside_length = min(len(word) - pos, transducer.max_up_length)
            for upperside_length in range(max_upperside_length + 1):
                new_pos = pos + upperside_length
                curr_up = word[pos:new_pos]
                if curr_up not in transducer.operation_costs:
                    continue
                for curr_low, curr_cost in transducer.operation_costs[curr_up].items():
                    new_g = g + curr_cost
                    if new_g > d:  # h cannot be calculated if g > d
                        continue
                    if curr_low == " ":
                        if allow_spaces and trie.is_final(index):
                            new_index = trie.root
                        else:
                            new_index = Trie.NO_NODE
                    else:
                        new_index = trie.descend(index, curr_low)
                    if new_index is Trie.NO_NODE:
                        continue
                    new_low = low + curr_low
                    new_h = self.h_func(word[new_pos:], new_index)
                    new_cost = new_g + new_h
                    if new_cost > d:
                        continue
                    new_key = (new_low, new_pos, new_index)
                    new_value = (new_cost, new_g, new_h)
                    if new_pos == len(word) and trie.is_final(new_index):
                        old_g = answer.get(new_low, None)
                        if old_g is None or new_g < old_g:
                            answer[new_low] = new_g
                    agenda.add((new_key, new_value))
        answer = sorted(answer.items(), key=(lambda x: x[1]))
        if return_cost:
            return answer
        else:
            return [elem[0] for elem in answer]

    def _precompute_euristics(self):
        """
        Calculates future symbols and costs of operations 
        for h-heuristics
        """
        if self.euristics is None:
            return
        # calculation of the minimum cost of the operation,
        # leading to the appearance ('+') or disappearance ('-') of this symbol
        removal_costs = {a: np.inf for a in self.alphabet}
        insertion_costs = {a: np.inf for a in self.alphabet}
        if self.allow_spaces:
            removal_costs[" "] = np.inf
            insertion_costs[" "] = np.inf
        for up, costs in self.transducer.operation_costs.items():
            for low, cost in costs.items():
                if up == low:
                    continue
                if up != "":
                    removal_cost = cost / len(up)
                    for a in up:
                        removal_costs[a] = min(removal_costs[a], removal_cost)
                if low != "":
                    insertion_cost = cost / len(low)
                    for a in low:
                        insertion_costs[a] = min(insertion_costs[a], insertion_cost)
        # Calculating possible future characters in tree nodes
        # precompute_future_symbols (self.dictionary, self.euristics, self.allow_spaces)
        # calculating symbol loss costs in tree nodes
        self._absense_costs_by_node = _precompute_absense_costs(
            self.dictionary, removal_costs, insertion_costs, self.euristics, self.allow_spaces
        )
        # array to save heuristics
        self._temporary_euristics = [dict() for i in range(len(self.dictionary))]

    def _define_h_function(self):
        if self.euristics in [None, 0]:
            self.h_func = lambda *x: 0.0
        else:
            self.h_func = self._euristic_h_function

    def _euristic_h_function(self, suffix, index):
        """
        Computing h-heuristics from Hulden, 2009 for the current dictionary top

        Args:
            suffix (str): unread suffix of input word
            index (int): index of the current node in the dictionary
        Returns:
            cost (float): lower estimate for replacement cost,
                leading to the ``suffix`` suffix,
                if the read prefix of the word without a typo
                brought to the top with ``index`` number
        """
        if self.euristics > 0:
            suffix = suffix[: self.euristics]
        # caching results
        index_temporary_euristics = self._temporary_euristics[index]
        cost = index_temporary_euristics.get(suffix, None)
        if cost is not None:
            return cost
        # extraction of the necessary data from arrays
        absense_costs = self._absense_costs_by_node[index]
        data = self.dictionary.data[index]
        costs = np.zeros(dtype=np.float64, shape=(self.euristics,))
        # costs[j] --- penalty estimate when looking ahead by j characters
        for i, a in enumerate(suffix):
            costs[i:] += absense_costs[a][i:]
        cost = max(costs)
        index_temporary_euristics[suffix] = cost
        return cost

    def _minimal_replacement_cost(self, first, second):
        first_symbols, second_symbols = set(), set()
        removal_cost, insertion_cost = 0, 0
        for a, b in itertools.zip_longest(first, second, fillvalue=None):
            if a is not None:
                first_symbols.add(a)
            if b is not None:
                second_symbols.add(b)
            removal_cost = max(removal_cost, len(first_symbols - second_symbols))
            insertion_cost = max(insertion_cost, len(second_symbols - first_symbols))
        return min(removal_cost, insertion_cost)


def _precompute_absense_costs(dictionary, removal_costs, insertion_costs, n, allow_spaces=False):
    """
    Calculates the minimum cost for a new character to appear in dictionary nodes
    according to fines from costs

    Args:
        dictionary: Trie, dictionary stored as an acyclic automaton
        removal_costs (dict): character removal fines
        insertion_costs (dict): character insertion fines
        n (int): depth of `` looking ahead '' in the dictionary

    Returns:
        answer (List[dict]): len(answer) = len(dictionary) answer[i][a][j] is equal to the minimum penalty 
            for the appearance of the character a
            at the j-th position at the vertex number i
    """
    answer = [dict() for node in dictionary.data]
    if n == 0:
        return answer
    curr_alphabet = copy.copy(dictionary.alphabet)
    if allow_spaces:
        curr_alphabet += [" "]
    for l, (costs_in_node, node) in enumerate(zip(answer, dictionary.data)):
        # determination of the minimum cost of removing characters
        curr_node_removal_costs = np.empty(dtype=np.float64, shape=(n,))
        if len(node[0]) > 0:
            curr_node_removal_costs[0] = min(removal_costs[symbol] for symbol in node[0])
            for j, symbols in enumerate(node[1:], 1):
                if len(symbols) == 0:
                    curr_node_removal_costs[j:] = curr_node_removal_costs[j - 1]
                    break
                curr_cost = min(removal_costs[symbol] for symbol in symbols)
                curr_node_removal_costs[j] = min(curr_node_removal_costs[j - 1], curr_cost)
        else:
            curr_node_removal_costs[:] = np.inf
        # determination of the minimum cost of insertion
        for a in curr_alphabet:
            curr_symbol_costs = np.empty(dtype=np.float64, shape=(n,))
            curr_symbol_costs.fill(insertion_costs[a])
            for j, symbols in enumerate(node):
                if a in symbols:
                    curr_symbol_costs[j:] = 0.0
                    break
                curr_symbol_costs[j] = min(curr_symbol_costs[j], curr_node_removal_costs[j])
            costs_in_node[a] = curr_symbol_costs
    return answer


class SegmentTransducer:
    """
    A class that implements a weighted final transducer,
    performing replacements from a given list of operations

    Args:
        alphabet (list): alphabet

        operation_costs (dict, optional, default = None):
            dictionary like {(up, low): cost}

        allow_spaces (bool, optional, default = False):
            whether transduction elements containing a space are allowed
            (used only if operation costs are not explicitly set
            and they are equal to the default value)
    """

    def __init__(self, alphabet, operation_costs=None, allow_spaces=False):
        self.alphabet = alphabet
        if operation_costs is None:
            self._make_default_operation_costs(allow_spaces=allow_spaces)
        elif not isinstance(operation_costs, dict):
            raise TypeError("Operation costs must be a dictionary")
        else:
            self.operation_costs = operation_costs
        self._make_reversed_operation_costs()
        self._make_maximal_key_lengths()
        # self.maximal_value_lengths = {}
        # for up, probs in self.operation_costs.items():
        # TOO MUCH CALLS NEEDS TO REMEMBER
        # MAXIMUM KEY LENGTHS WHEN HANDLING
        # max_low_length = max(len(low) for low in probs) if (len(probs) > 0) else -1
        # self.maximal_value_lengths[up] = self.maximal_key_length

    def get_operation_cost(self, up, low):
        """
        Returns the cost of elemental transduction up-> low
        or np.inf if there is no such elementary transduction

        Args:
            up, low (str):
                elemental transduction elements

        Returns:
            cost (float):
                elementary transduction cost up-> low
                (np.inf if such transduction is absent)
        """
        up_costs = self.operation_costs.get(up, None)
        if up_costs is None:
            return np.inf
        cost = up_costs.get(low, np.inf)
        return cost

    def inverse(self):
        """
        Build a transformer specifying the inverse final transformation
        """
        # SIMPLIFY THE CALL!!!
        inversed_transducer = SegmentTransducer(self.alphabet, operation_costs=dict())
        inversed_transducer.operation_costs = self._reversed_operation_costs
        inversed_transducer._reversed_operation_costs = self.operation_costs
        inversed_transducer.max_low_length = self.max_up_length
        inversed_transducer.max_up_length = self.max_low_length
        inversed_transducer.max_low_lengths_by_up = self.max_up_lengths_by_low
        inversed_transducer.max_up_lengths_by_low = self.max_low_lengths_by_up
        return inversed_transducer

    def distance(self, first, second, return_transduction=False):
        """
        Calculates the minimum cost transduction,
        mapping ``first`` to ``second``

        Args:
            first (str):
            second (str):
                Upper and lower transduction elements

            return_transduction (bool, optional, default = False): bool (optional, default = False)
                should minimum weight transduction be returned
                (see return value)

        Returns:
            (final_cost, transductions) ( Tuple (float, list)):
                if return_transduction = True, then returns
                minimum cost of transduction converting first to second
                and a list of transductions with a given value

            final_cost (float):
                if return_transduction = False, then returns
                minimum cost of transduction converting first to second
        """
        if return_transduction:
            add_pred = lambda x, y: (y == np.inf or x < y)
        else:
            add_pred = lambda x, y: (y == np.inf or x <= y)
        clear_pred = lambda x, y: x < y < np.inf
        update_func = lambda x, y: min(x, y)
        costs, backtraces = self._fill_levenshtein_table(first, second, update_func, add_pred, clear_pred)
        final_cost = costs[-1][-1]
        if final_cost == np.inf:
            transductions = [None]
        elif return_transduction:
            transductions = self._backtraces_to_transductions(first, second, backtraces, final_cost, return_cost=False)
        if return_transduction:
            return final_cost, transductions
        else:
            return final_cost

    def transduce(self, first, second, threshold):
        """
        Returns all transductions translating first to second,
        whose value does not exceed threshold

        Returns:
            result: list
                type list [(transduction, cost)]
        """
        add_pred = lambda x, y: x <= threshold
        clear_pred = lambda x, y: False
        update_func = lambda x, y: min(x, y)
        costs, backtraces = self._fill_levenshtein_table(
            first, second, update_func, add_pred, clear_pred, threshold=threshold
        )
        result = self._backtraces_to_transductions(first, second, backtraces, threshold, return_cost=True)
        return result

    def lower_transductions(self, word, max_cost, return_cost=True):
        """
        Returns all transductions with the top word element,
        whose value does not exceed max_cost

        Returns:
            result (list):
                a list of the form [(transduction, cost)] if return_cost = True
                transduction list if return_cost = False
                the list is sorted in ascending order of transduction cost
        """
        prefixes = [[] for i in range(len(word) + 1)]
        prefixes[0].append(((), 0.0))
        for pos in range(len(prefixes)):
            # insertions
            prefixes[pos] = self._perform_insertions(prefixes[pos], max_cost)
            max_upperside_length = min(len(word) - pos, self.max_up_length)
            for upperside_length in range(1, max_upperside_length + 1):
                up = word[pos : pos + upperside_length]
                for low, low_cost in self.operation_costs.get(up, dict()).items():
                    for transduction, cost in prefixes[pos]:
                        new_cost = cost + low_cost
                        if new_cost <= max_cost:
                            new_transduction = transduction + (up, low)
                            prefixes[pos + upperside_length].append((new_transduction, new_cost))
        answer = sorted(prefixes[-1], key=(lambda x: x[0]))
        if return_cost:
            return answer
        else:
            return [elem[0] for elem in answer]

    def lower(self, word, max_cost, return_cost=True):
        transductions = self.lower_transductions(word, max_cost, return_cost=True)
        answer = dict()
        for transduction, cost in transductions:
            low = "".join(elem[1] for elem in transductions)
            curr_cost = answer.get(low, None)
            if curr_cost is None or cost < curr_cost:
                answer[low] = cost
        answer = sorted(answer.items(), key=(lambda x: x[1]))
        if return_cost:
            return answer
        else:
            return [elem[0] for elem in answer]

    def upper(self, word, max_cost, return_cost=True):
        inversed_transducer = self.inverse()
        return inversed_transducer.lower(word, max_cost, return_cost)

    def upper_transductions(self, word, max_cost, return_cost=True):
        inversed_transducer = self.inverse()
        return inversed_transducer.lower_transductions(word, max_cost, return_cost)

    def _fill_levenshtein_table(self, first, second, update_func, add_pred, clear_pred, threshold=None):
        """
        A function that dynamically populates the transduction cost table
        costs[i][j] --- the minimum cost of transduction,
        translating first[: i] to second[: j]

        Args:
            first, second (str):
                Upper and lower transduction elements
            update_func ( float * float -> bool): callable,
                update_func(x, y) returns the new value in the table cell costs,
                if the old value is y, and the potentially new value is x
                everywhere update_func = min
            add_pred ( float * float -> bool): callable,
                add_pred(x, y) returns whether adding
                a new element p of cost x to the cell backtraces [i] [j]
                depending on the value of costs [i] [j] = y and current value x
            clear_pred ( float * float -> bool): callable,
                clear_pred(x, y) returns whether cleaning is performed
                cells backtraces [i] [j] depending on the value of costs [i] [j] = y
                and the current value x of the element p being added to this cell

        Returns:
            costs (array(float)): array, dtype = float, shape = (len(first) +1, len(second) +1)
                an array in the cell with indices i whose j is stored
                minimum cost of transduction converting first [: i] to second [: j]
            backtraces (array(float)): array, dtype = list, shape = (len(first) +1, len(second) +1)
                an array in the cell with indices i, j of which are stored
                backlinks to the previous cell in optimal transduction,
                cell leading backtraces [i] [j]
        """
        m, n = len(first), len(second)
        # if threshold = None, then double value is taken as a threshold
        # transduction, displaying characters at the same positions in each other
        if threshold is None:
            threshold = 0.0
            for a, b in zip(first, second):
                threshold += self.get_operation_cost(a, b)
            if m > n:
                for a in first[n:]:
                    threshold += self.get_operation_cost(a, "")
            elif m < n:
                for b in second[m:]:
                    threshold += self.get_operation_cost("", b)
            threshold *= 2
        # initialization of returned arrays
        costs = np.zeros(shape=(m + 1, n + 1), dtype=np.float64)
        costs[:] = np.inf
        backtraces = [None] * (m + 1)
        for i in range(m + 1):
            backtraces[i] = [[] for j in range(n + 1)]
        costs[0][0] = 0.0
        for i in range(m + 1):
            for i_right in range(i, min(i + self.max_up_length, m) + 1):
                up = first[i:i_right]
                max_low_length = self.max_low_lengths_by_up.get(up, -1)
                if max_low_length == -1:  # no up key in transduction
                    continue
                up_costs = self.operation_costs[up]
                for j in range(n + 1):
                    if costs[i][j] > threshold:
                        continue
                    if len(backtraces[i][j]) == 0 and i + j > 0:
                        continue  # no backlinks found
                    for j_right in range((j if i_right > i else j + 1), min(j + max_low_length, n) + 1):
                        low = second[j:j_right]
                        curr_cost = up_costs.get(low, np.inf)
                        old_cost = costs[i_right][j_right]
                        new_cost = costs[i][j] + curr_cost
                        if new_cost > threshold:
                            continue
                        if add_pred(new_cost, old_cost):
                            if clear_pred(new_cost, old_cost):
                                backtraces[i_right][j_right] = []
                            costs[i_right][j_right] = update_func(new_cost, old_cost)
                            backtraces[i_right][j_right].append((i, j))
        return costs, backtraces

    def _make_reversed_operation_costs(self):
        """
        Fills the _reversed_operation_costs array
        based on the available operation_costs array
        """
        _reversed_operation_costs = dict()
        for up, costs in self.operation_costs.items():
            for low, cost in costs.items():
                if low not in _reversed_operation_costs:
                    _reversed_operation_costs[low] = dict()
                _reversed_operation_costs[low][up] = cost
        self._reversed_operation_costs = _reversed_operation_costs

    def _make_maximal_key_lengths(self):
        """
        Calculates the maximum length of an element. Low
        in elementary transduction(up, low) for each up
        and the maximum length of the up element
        in elementary transduction(up, low) for each low
        """
        self.max_up_length = max(len(up) for up in self.operation_costs) if len(self.operation_costs) > 0 else -1
        self.max_low_length = (
            max(len(low) for low in self._reversed_operation_costs) if len(self._reversed_operation_costs) > 0 else -1
        )
        self.max_low_lengths_by_up, self.max_up_lengths_by_low = dict(), dict()
        for up, costs in self.operation_costs.items():
            self.max_low_lengths_by_up[up] = max(len(low) for low in costs) if len(costs) > 0 else -1
        for low, costs in self._reversed_operation_costs.items():
            self.max_up_lengths_by_low[low] = max(len(up) for up in costs) if len(costs) > 0 else -1

    def _backtraces_to_transductions(self, first, second, backtraces, threshold, return_cost=False):
        """
        Recovers transductions using the backlink table

        Args:
            first, second (str):
                upper and lower transduction elements
            backtraces (list): array-like, dtype = list, shape = (len(first) +1, len(second) +1)
                backlink table
            threshold (float):
                threshold for screening transductions,
                only transductions worth <= threshold are returned
            return_cost (bool, optional, default = False):
                if True, then along with transductions, their value is returned

        Returns:
            result (list):
                a list of the form [(transduction, cost)] if return_cost = True
                and type [transduction] if return_cost = False,
                containing all transductions converting first to second,
                whose value does not exceed threshold
        """
        m, n = len(first), len(second)
        agenda = [None] * (m + 1)
        for i in range(m + 1):
            agenda[i] = [[] for j in range(n + 1)]
        agenda[m][n] = [((), 0.0)]
        for i_right in range(m, -1, -1):
            for j_right in range(n, -1, -1):
                current_agenda = agenda[i_right][j_right]
                if len(current_agenda) == 0:
                    continue
                for (i, j) in backtraces[i_right][j_right]:
                    up, low = first[i:i_right], second[j:j_right]
                    add_cost = self.operation_costs[up][low]
                    for elem, cost in current_agenda:
                        new_cost = cost + add_cost
                        if new_cost <= threshold:  # high cost transduction removal
                            agenda[i][j].append((((up, low),) + elem, new_cost))
        if return_cost:
            return agenda[0][0]
        else:
            return [elem[0] for elem in agenda[0][0]]

    def _perform_insertions(self, initial, max_cost):
        """
        returns all transductions values <= max_cost,
        which can be obtained from the elements of ``initial``

        Args:
            initial (List[tuple]): list of tuples
                list of source transductions of the form [(transduction, cost)]
            max_cost (float): float
                maximum cost of transduction

        Returns:
            final (List[tuple]): list of tuples
                final list of transductions of the form [(transduction, cost)]
        """
        queue = list(initial)
        final = initial
        while len(queue) > 0:
            transduction, cost = queue[0]
            queue = queue[1:]
            for string, string_cost in self.operation_costs[""].items():
                new_cost = cost + string_cost
                if new_cost <= max_cost:
                    new_transduction = transduction + ("", string)
                    final.append((new_transduction, new_cost))
                    queue.append((new_transduction, new_cost))
        return final

    def _make_default_operation_costs(self, allow_spaces=False):
        """
        sets 1.0 cost for every replacement, insertion, deletion and transposition
        """
        self.operation_costs = dict()
        self.operation_costs[""] = {c: 1.0 for c in list(self.alphabet) + [" "]}
        for a in self.alphabet:
            current_costs = {c: 1.0 for c in self.alphabet}
            current_costs[a] = 0.0
            current_costs[""] = 1.0
            if allow_spaces:
                current_costs[" "] = 1.0
            self.operation_costs[a] = current_costs
        # transposition
        for a, b in itertools.permutations(self.alphabet, 2):
            self.operation_costs[a + b] = {b + a: 1.0}
        # spaces
        if allow_spaces:
            self.operation_costs[" "] = {c: 1.0 for c in self.alphabet}
            self.operation_costs[" "][""] = 1.0<|MERGE_RESOLUTION|>--- conflicted
+++ resolved
@@ -9,12 +9,7 @@
 
 class LevenshteinSearcher:
     """
-<<<<<<< HEAD
-     A class for finding related words
-     according to Levenshtein distance
-=======
      A class that finds close words according to Levenshtein distance
->>>>>>> 511af522
     """
 
     def __init__(self, alphabet, dictionary, operation_costs=None, allow_spaces=False, euristics="none"):
