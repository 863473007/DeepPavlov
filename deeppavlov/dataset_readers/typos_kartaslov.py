import csv
from pathlib import Path

from deeppavlov.core.common.registry import register
from deeppavlov.core.data.utils import is_done, download, mark_done
from deeppavlov.core.data.dataset_reader import DatasetReader


@register('typos_kartaslov_reader')
class TyposKartaslov(DatasetReader):
    def __init__(self):
        pass

    @staticmethod
    def build(data_path: str):
        data_path = Path(data_path) / 'kartaslov'

<<<<<<< HEAD
        fname = 'orfo_and_typos.L1_5.csv'
        fname = data_path / fname
=======
        fname = data_path / 'orfo_and_typos.L1_5.csv'
>>>>>>> 61167139

        if not is_done(data_path):
            url = 'https://raw.githubusercontent.com/dkulagin/kartaslov/master/dataset/orfo_and_typos/orfo_and_typos.L1_5.csv'

            download(fname, url)

            mark_done(data_path)

            print('Built')
        return fname

    @staticmethod
    def read(data_path: str, *args, **kwargs):
        fname = TyposKartaslov.build(data_path)
        with open(fname, newline='') as csvfile:
            reader = csv.reader(csvfile, delimiter=';')
            next(reader)
            res = [(mistake, correct) for correct, mistake, weight in reader]
        return {'train': res}<|MERGE_RESOLUTION|>--- conflicted
+++ resolved
@@ -15,12 +15,7 @@
     def build(data_path: str):
         data_path = Path(data_path) / 'kartaslov'
 
-<<<<<<< HEAD
-        fname = 'orfo_and_typos.L1_5.csv'
-        fname = data_path / fname
-=======
         fname = data_path / 'orfo_and_typos.L1_5.csv'
->>>>>>> 61167139
 
         if not is_done(data_path):
             url = 'https://raw.githubusercontent.com/dkulagin/kartaslov/master/dataset/orfo_and_typos/orfo_and_typos.L1_5.csv'
