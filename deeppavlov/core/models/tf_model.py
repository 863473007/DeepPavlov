# Copyright 2017 Neural Networks and Deep Learning lab, MIPT
#
# Licensed under the Apache License, Version 2.0 (the "License");
# you may not use this file except in compliance with the License.
# You may obtain a copy of the License at
#
#     http://www.apache.org/licenses/LICENSE-2.0
#
# Unless required by applicable law or agreed to in writing, software
# distributed under the License is distributed on an "AS IS" BASIS,
# WITHOUT WARRANTIES OR CONDITIONS OF ANY KIND, either express or implied.
# See the License for the specific language governing permissions and
# limitations under the License.

from collections import defaultdict
<<<<<<< HEAD
from copy import copy
import numpy as np
=======
from typing import Iterable, Optional
>>>>>>> abdf70cf

import numpy as np
import tensorflow as tf
from tensorflow.python.ops import variables

from deeppavlov.core.models.nn_model import NNModel
from deeppavlov.core.common.log import get_logger
from .tf_backend import TfModelMeta


log = get_logger(__name__)


class TFModel(NNModel, metaclass=TfModelMeta):
    """Parent class for all components using TensorFlow."""
    def __init__(self, *args, **kwargs) -> None:
        if not hasattr(self, 'sess'):
            raise RuntimeError('Your TensorFlow model {} must'
                               ' have sess attribute!'.format(self.__class__.__name__))

        self.opt = copy(kwargs)

        super().__init__(*args, **kwargs)

    def load(self, exclude_scopes: Optional[Iterable] = ('Optimizer',)) -> None:
        """Load model parameters from self.load_path"""
        path = str(self.load_path.resolve())
        # Check presence of the model files
        if tf.train.checkpoint_exists(path):
            log.info('[loading model from {}]'.format(path))
            # Exclude optimizer variables from saved variables
            var_list = self._get_saveable_variables(exclude_scopes)
            saver = tf.train.Saver(var_list)
            saver.restore(self.sess, path)

    def save(self, exclude_scopes: Optional[Iterable] = ('Optimizer',)) -> None:
        """Save model parameters to self.save_path"""
        path = str(self.save_path.resolve())
        log.info('[saving model to {}]'.format(path))
        var_list = self._get_saveable_variables(exclude_scopes)
        saver = tf.train.Saver(var_list)
        saver.save(self.sess, path)

    @staticmethod
    def _get_saveable_variables(exclude_scopes=tuple()):
        all_vars = variables._all_saveable_objects()
        vars_to_train = [var for var in all_vars if all(sc not in var.name for sc in exclude_scopes)]
        return vars_to_train

    @staticmethod
    def _get_trainable_variables(exclude_scopes=tuple()):
        all_vars = tf.global_variables()
        vars_to_train = [var for var in all_vars if all(sc not in var.name for sc in exclude_scopes)]
        return vars_to_train

    def get_train_op(self,
                     loss,
                     learning_rate,
                     optimizer=None,
                     clip_norm=None,
                     learnable_scopes=None,
                     optimizer_scope_name=None):
        """ Get train operation for given loss

        Args:
            loss: loss, tf tensor or scalar
            learning_rate: scalar or placeholder
            clip_norm: clip gradients norm by clip_norm
            learnable_scopes: which scopes are trainable (None for all)
            optimizer: instance of tf.train.Optimizer, default Adam

        Returns:
            train_op
        """
        if optimizer_scope_name is None:
            opt_scope = tf.variable_scope('Optimizer')
        else:
            opt_scope = tf.variable_scope(optimizer_scope_name)
        with opt_scope:
            if learnable_scopes is None:
                variables_to_train = tf.global_variables()
            else:
                variables_to_train = []
                for scope_name in learnable_scopes:
                    for var in tf.global_variables():
                        if scope_name in var.name:
                            variables_to_train.append(var)

            if optimizer is None:
                optimizer = tf.train.AdamOptimizer

            # For batch norm it is necessary to update running averages
            extra_update_ops = tf.get_collection(tf.GraphKeys.UPDATE_OPS)
            with tf.control_dependencies(extra_update_ops):

                def clip_if_not_none(grad):
                    if grad is not None:
                        return tf.clip_by_norm(grad, clip_norm)

                opt = optimizer(learning_rate)
                grads_and_vars = opt.compute_gradients(loss, var_list=variables_to_train)
                if clip_norm is not None:
                    grads_and_vars = [(clip_if_not_none(grad), var)
                                      for grad, var in grads_and_vars]
                train_op = opt.apply_gradients(grads_and_vars)
        return train_op

    @staticmethod
    def print_number_of_parameters():
        """
        Print number of *trainable* parameters in the network
        """
        log.info('Number of parameters: ')
        variables = tf.trainable_variables()
        blocks = defaultdict(int)
        for var in variables:
            # Get the top level scope name of variable
            block_name = var.name.split('/')[0]
            number_of_parameters = np.prod(var.get_shape().as_list())
            blocks[block_name] += number_of_parameters
        for block_name, cnt in blocks.items():
            log.info("{} - {}.".format(block_name, cnt))
        total_num_parameters = np.sum(list(blocks.values()))
        log.info('Total number of parameters equal {}'.format(total_num_parameters))<|MERGE_RESOLUTION|>--- conflicted
+++ resolved
@@ -12,16 +12,13 @@
 # See the License for the specific language governing permissions and
 # limitations under the License.
 
-from collections import defaultdict
-<<<<<<< HEAD
-from copy import copy
-import numpy as np
-=======
-from typing import Iterable, Optional
->>>>>>> abdf70cf
-
 import numpy as np
 import tensorflow as tf
+
+from collections import defaultdict
+from typing import Iterable, Optional
+from copy import copy
+
 from tensorflow.python.ops import variables
 
 from deeppavlov.core.models.nn_model import NNModel
@@ -38,9 +35,6 @@
         if not hasattr(self, 'sess'):
             raise RuntimeError('Your TensorFlow model {} must'
                                ' have sess attribute!'.format(self.__class__.__name__))
-
-        self.opt = copy(kwargs)
-
         super().__init__(*args, **kwargs)
 
     def load(self, exclude_scopes: Optional[Iterable] = ('Optimizer',)) -> None:
