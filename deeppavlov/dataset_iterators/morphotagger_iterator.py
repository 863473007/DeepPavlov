--- conflicted
+++ resolved
@@ -108,97 +108,13 @@
         L = len(data)
         if batch_size < 0:
             batch_size = L
-<<<<<<< HEAD
-        for start in range(0, L, batch_size):
-=======
         starts = list(range(0, L, batch_size))
         if shuffle:
             self.random.shuffle(starts)
         for start in starts:
->>>>>>> 85901335
             indexes_to_yield = indexes[start:start + batch_size]
             data_to_yield = tuple(list(x) for x in zip(*([data[i] for i in indexes_to_yield])))
             if return_indexes:
                 yield indexes_to_yield, data_to_yield
             else:
-                yield data_to_yield
-
-
-@register('morphotagger_multidataset')
-class MorphoTaggerMultiDatasetIterator(DataLearningIterator):
-    """
-    Iterates over data for Morphological Tagging.
-    A subclass of :class:`~deeppavlov.core.data.data_learning_iterator.DataLearningIterator`.
-
-    Args:
-        seed: random seed for data shuffling
-        shuffle: whether to shuffle data during batching
-        validation_split: the fraction of validation data
-            (is used only if there is no `valid` subset in `data`)
-        min_train_fraction: minimal fraction of train data in train+dev dataset,
-                For fair comparison with UD Pipe it is set to 0.9 for UD experiments.
-                It is actually used only for Turkish data.
-    """
-    def __init__(self, data: Dict[str, List[Tuple[Any, Any]]], seed: int = None,
-                 shuffle: bool = True,  min_train_fraction: float = 0.0,
-                 validation_split: float = 0.2) -> None:
-        self.validation_split = validation_split
-        self.min_train_fraction = min_train_fraction
-        super().__init__(data, seed, shuffle)
-
-    def split(self) -> None:
-        """
-        Splits the `train` part to `train` and `valid`, if no `valid` part is specified.
-        Moves deficient data from `valid` to `train` if both parts are given,
-        but `train` subset is too small.
-        """
-        if len(self.valid) == 0:
-            if self.shuffle:
-                random.shuffle(self.train)
-            L = int(len(self.train) * (1.0 - self.validation_split))
-            self.train, self.valid = self.train[:L], self.valid[L:]
-        elif self.min_train_fraction > 0.0:
-            train_length = len(self.train)
-            valid_length = len(self.valid)
-            gap = int(self.min_train_fraction * (train_length + valid_length)) - train_length
-            if gap > 0:
-                self.train.extend(self.valid[:gap])
-                self.valid = self.valid[gap:]
-        return
-
-    def gen_batches(self, batch_size: int, data_type: str = 'train',
-                    shuffle: bool = None, return_indexes: bool = False) -> Iterator[tuple]:
-        """Generate batches of inputs and expected output to train neural networks
-        Args:
-            batch_size: number of samples in batch
-            data_type: can be either 'train', 'test', or 'valid'
-            shuffle: whether to shuffle dataset before batching
-            return_indexes: whether to return indexes of batch elements in initial dataset
-        Yields:
-            a tuple of a batch of inputs and a batch of expected outputs.
-            If `return_indexes` is True, also yields indexes of batch elements.
-        """
-        if shuffle is None:
-            shuffle = self.shuffle
-        data = self.data[data_type]
-        max_index = max(elem[0][1] for elem in data) + 1
-        groups = [[] for _ in range(max_index)]
-        for (elem, i), tags in data:
-            groups[i].append(((elem, i), tags))
-        lengths = [[len(x[0]) for x in elem] for elem in groups]
-        indexes = [np.argsort(elem) for elem in lengths]
-
-        L = len(data[0])
-        if batch_size < 0:
-            batch_size = L
-        starts = [(i, start) for i, elem in enumerate(groups)
-                  for start in range(0, len(elem), batch_size)]
-        if shuffle:
-            random.shuffle(starts)
-        for i, start in starts:
-            indexes_to_yield = indexes[i][start:start + batch_size]
-            data_to_yield = tuple(list(x) for x in zip(*([groups[i][index] for index in indexes_to_yield])))
-            if return_indexes:
-                yield indexes_to_yield, data_to_yield
-            else:
                 yield data_to_yield